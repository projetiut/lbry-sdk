# Change Log
All notable changes to this project will be documented in this file.

The format is based on [Keep a Changelog](http://keepachangelog.com/)
and this project adheres to [Semantic Versioning](http://semver.org/) with
regard to the json-rpc api.  As we're currently pre-1.0 release, we
can and probably will change functionality and break backwards compatability
at anytime.

## [Unreleased]
### Security
  *
  *

### Fixed
<<<<<<< HEAD
  *
  *
=======
  * Fixed slow startup for nodes with many lbry files
  * Fixed setting the external ip on startup
  * Fixed session startup not blocking on joining the dht
  * Fixed several parsing bugs that prevented replacing dead dht contacts
  * Fixed lbryid length validation
  * Fixed an old print statement that polluted logs
  * Fixed rpc id length for dht requests
  * Fixed amount of closed nodes to add to list in case of extension to neighbouring k-buckets
>>>>>>> 673d1c4d

### Deprecated
  *
  *

### Changed
  *
  *

### Added
  *
  *

### Removed
  *
  *


## [0.17.1] - 2017-10-25
### Fixed
 * Fixed slow startup for nodes with many lbry files
 * Fixed setting the external ip on startup
 * Fixed session startup not blocking on joining the dht
 * Fixed several parsing bugs that prevented replacing dead dht contacts
 * Fixed lbryid length validation
 * Fixed an old print statement that polluted logs
 * Fixed rpc id length for dht requests

### Changed
 * Bumped `lbryschema` requirement to 0.0.13 [see changelog](https://github.com/lbryio/lbryschema/blob/master/CHANGELOG.md#0013---2017-10-25)
 * Bumped `lbryum` requirement to 3.1.10 [see changelog](https://github.com/lbryio/lbryum/blob/master/CHANGELOG.md#3110---2017-10-25)
 * Use the first port available for the peer and dht ports, starting with the provided values (defaults of 3333 and 4444). This allows multiple lbrynet instances in a LAN with UPnP.
 * Detect a UPnP redirect that didn't get cleaned up on a previous run and use it
 * Bumped jsonschema requirement to 2.6.0
 * Refactor some assert statements to accommodate the PYTHONOPTIMIZE flag set for Android.

### Added
 * Added `wallet_prefill_addresses` command, which distributes credits to multiple addresses


## [0.17.0] - 2017-10-12
### Fixed
 * Fixed handling cancelled blob and availability requests
 * Fixed redundant blob requests to a peer
 * Fixed https://github.com/lbryio/lbry/issues/923
 * Fixed concurrent reflects opening too many files
 * Fixed cases when reflecting would fail on error conditions
 * Fixed deadlocks from occuring during blob writes
 * Fixed and updated`lbrynet.tests.dht`
 * Fixed redundant dht id
 * Fixed dht `ping` method
 * Fixed raising remote exceptions in dht
 * Fixed hanging delayedCall in dht node class
 * Fixed logging error in dht when calling or receiving methods with no arguments
 * Fixed IndexError in routingTable.findCloseNodes which would cause an empty list to be returned
 * Fixed bug where last blob in a stream was not saved to blob manager

### Deprecated
 * Deprecated `blob_announce_all` JSONRPC command. Use `blob_announce` instead.

### Changed
 * Bumped `lbryschema` requirement to 0.0.12 [see changelog](https://github.com/lbryio/lbryschema/blob/master/CHANGELOG.md#0012---2017-10-12)
 * Bumped `lbryum` requirement to 3.1.9 [see changelog](https://github.com/lbryio/lbryum/blob/master/CHANGELOG.md#319---2017-10-12)
 * Announcing by head blob is turned on by default
 * Updated reflector server dns
 * Moved tests into the lbrynet package.

### Added
 * Added WAL pragma to sqlite3
 * Added unit tests for `BlobFile`
 * Updated exchange rate tests for the lbry.io api
 * Use `hashlib` for sha384 instead of `pycrypto`
 * Use `cryptography` instead of `pycrypto` for blob encryption and decryption
 * Use `cryptography` for PKCS7 instead of doing it manually
 * Use `BytesIO` buffers instead of temp files when processing blobs
 * Refactored and pruned blob related classes into `lbrynet.blobs`
 * Changed several `assert`s to raise more useful errors
 * Added ability for reflector to store stream information for head blob announce
 * Added blob announcement information to API call status with session flag

### Removed
 * Removed `TempBlobFile`
 * Removed unused `EncryptedFileOpener`


## [0.16.3] - 2017-09-28
### Fixed
 * Fixed blob download history

### Changed
 * Improved download analytics
 * Improved download errors by distinguishing a data timeout from a sd timeout


## [0.16.2] - 2017-09-26
### Fixed
 * Fixed https://github.com/lbryio/lbry/issues/771 (handle when a certificate is missing for a signed claim in `claim_list_mine`)


## [0.16.1] - 2017-09-20
### Fixed
 * Fixed `transaction_list` doc string
 * Fixed ([in lbryum](https://github.com/lbryio/lbryum/pull/156)) batched queries responsible for making transaction and tip histories slow

### Changed
 * Bumped `lbryum` requirement to 3.1.8 [see changelog](https://github.com/lbryio/lbryum/blob/master/CHANGELOG.md#318---2017-09-20)


## [0.16.0] - 2017-09-18
### Fixed
 * Fixed uncaught error when shutting down after a failed daemon startup
 * Fixed spelling error in documentation.

### Changed
 * Bumped `lbryschema` requirement to 0.0.11 [see changelog](https://github.com/lbryio/lbryschema/blob/master/CHANGELOG.md#0011---2017-09-18)
 * Bumped `lbryum` requirement to 3.1.7 [see changelog](https://github.com/lbryio/lbryum/blob/master/CHANGELOG.md#317---2017-09-18)
 * Updated exchange rate tests for the lbry.io api

### Added
 * Added option to announce head blob only if seeding
 * Added option to download by seeking head blob first
 * By default, option to download seeking head blob first is turned on
 * Added `include_tip_info` param to `transaction_list` API call


## [0.15.2] - 2017-09-07
### Changed
 * Use lbry.io exchange rate API instead of google finance


## [0.15.1] - 2017-08-22
### Changed
 * Bumped `lbryschema` requirement to 0.0.10 [see changelog](https://github.com/lbryio/lbryschema/blob/master/CHANGELOG.md#0010---2017-08-22)
 * Bumped `lbryum` requirement to 3.1.6 [see changelog](https://github.com/lbryio/lbryum/blob/master/CHANGELOG.md#316---2017-08-22)
 * Persist DHT node id

### Added
 * Android platform detection in lbrynet/conf.py
 * androidhelpers module for determining base file paths


## [0.15.0] - 2017-08-15
### Fixed
 * Fixed reflector server blocking the `received_blob` reply on the server announcing the blob to the dht
 * Fixed incorrect formatting of "amount" fields
 * Fixed handling of SIGINT, SIGTERM.
 * Fixed shutdown sequence
 * Fix error when resolving an integer

### Deprecated
 * The API will no longer be served at the /lbryapi path. It will now be at the root.
 * Deprecated `send_amount_to_address` in favor of `wallet_send`

### Changed
 * Renamed `reflect` command to `file_reflect`
 * Allow IP addresses to be configured as reflector servers, not just host names.
 * Return list of blobs that were reflected from `file_reflect`

### Added
 * Added `wallet_send`, a command to send credits and tips
 * Added `reflector` keyword parameter to `file_reflect` command
 * Added configuration options for auto re-reflect
 * Added option to abandon by txid/nout


## [0.14.3] - 2017-08-04
### Fixed
 * Fixed incorrect formatting of "amount" fields

### Added
 * Added validation of currencies.
 * Added blob_announce API command

### Removed
 * Removed TempBlobManager
  * Removed old /view and /upload API paths
  *


## [0.14.2] - 2017-07-24
### Fixed
 * Fix for https://github.com/lbryio/lbry/issues/750
 * Fixed inconsistencies in claim_show output
 * Fixed daemon process hanging when started without an internet connection
 * Fixed https://github.com/lbryio/lbry/issues/774
 * Fix XDG compliance on Linux
 * Fixed https://github.com/lbryio/lbry/issues/760
 * Fixed default directories bug

### Changed
 * claim_show API command no longer takes name as argument
 * Linux default downloads folder changed from `~/Downloads` to `XDG_DOWNLOAD_DIR`
 * Linux folders moved from the home directory to `~/.local/share/lbry`
 * Windows folders moved from `%AppData%/Roaming` to `%AppData%/Local/lbry`
 * Changed `claim_list_by_channel` to return the `claims_in_channel` count instead of the `claims_in_channel_pages` count

### Added
 * Add link to instructions on how to change the default peer port
 * Add `peer_port` to settings configurable using `settings_set`
 * Added an option to disable max key fee check.


## [0.14.1] - 2017-07-07

### Fixed
 * Fixed timeout behaviour when calling API command get
 * Fixed https://github.com/lbryio/lbry/issues/765

### Removed
  * Removed stream_info_cache.json from daemon.py

## [0.14.0] - 2017-07-05

### Added
 * Missing docstring for `blob_list`
 * Added convenient import for setting up a daemon client, `from lbrynet.daemon import get_client`
 * Added unit tests for CryptBlob.py


### Changed
 * Change `max_key_fee` setting to be a dictionary with values for `currency` and `amount`
 * Renamed `lbrynet.lbryfile` to `lbrynet.lbry_file`
 * Renamed `lbrynet.lbryfilemanager` to `lbrynet.file_manager`
 * Renamed `lbrynet.lbrynet_daemon` to `lbrynet.daemon`
 * Initialize lbrynet settings when configuring an api client if they are not set yet
 * Updated lbryum imports
 * Improve error message when resolving a claim fails using the "get" command


### Removed
 * Removed unused settings from conf.py and `settings_set`
 * Removed download_directory argument from API command get


### Fixed
 * Fixed some log messages throwing exceptions
 * Fix shutdown of the blob tracker by Session
 * Fixed claim_new_support docstrings
 * Fixed BlobManager causing functional tests to fail, removed its unneeded manage() loop
 * Increased max_key_fee
 * Fixed unit tests on appveyor Windows build
 * Fixed [#692](https://github.com/lbryio/lbry/issues/692)



## [0.13.1] - 2017-06-15

### Added
 * Add `claim_send_to_address`
 * Add `change_address` argument to `publish`
 * Add `unique_contacts` count to `status` response


### Changed
 * Support resolution of multiple uris with `resolve`, all results are keyed by uri
 * Add `error` responses for failed resolves
 * Add `claim_list_by_channel`, supports multiple channel resolution
 * Rename delete_target_file argument of delete API command to delete_from_download_dir
 * Rename delete_all CLI flag -a to --delete_all


### Removed
 * Remove `claims_in_channel` from `resolve` response


### Fixed
 * Race condition from improper initialization and shutdown of the blob manager database
 * Various fixes for GetStream class used in API command get
 * Download analytics error
 * Fixed flag options in file_delete API command



## [0.11.0] - 2017-06-09

### Added
 * Added claim_address option to publish API command
 * Added message for InsufficientFundsError exception
 * Add CLI docs


### Changed
 * Do not catch base exception in API command resolve
 * Remove deprecated `lbrynet.metadata` and update what used it to instead use `lbryschema`
 * Get version information locally instead of via api for cli


### Deprecated
 * Old fee metadata format in publish API command is deprecated, throw relevant exception
 * Removed deprecated `get_best_blockhash`
 * Removed deprecated `is_running`
 * Removed deprecated `daemon_status`
 * Removed deprecated `is_first_run`
 * Removed deprecated `get_lbry_session_info`
 * Removed deprecated `get_time_behind_blockchain`
 * Removed deprecated `get_settings`
 * Removed deprecated `set_settings`
 * Removed deprecated `get_balance`
 * Removed deprecated `stop`
 * Removed deprecated `get_claim_info`
 * Removed deprecated `stop_lbry_file`
 * Removed deprecated `start_lbry_file`
 * Removed deprecated `get_est_cost`
 * Removed deprecated `abandon_claim`
 * Removed deprecated `support_claim`
 * Removed deprecated `get_my_claim`
 * Removed deprecated `get_name_claims`
 * Removed deprecated `get_claims_for_tx`
 * Removed deprecated `get_transaction_history`
 * Removed deprecated `get_transaction`
 * Removed deprecated `address_is_mine`
 * Removed deprecated `get_public_key_from_wallet`
 * Removed deprecated `get_new_address`
 * Removed deprecated `get_block`
 * Removed deprecated `descriptor_get`
 * Removed deprecated `download_descriptor`
 * Removed deprecated `get_peers_for_hash`
 * Removed deprecated `announce_all_blobs_to_dht`
 * Removed deprecated `get_blob_hashes`
 * Removed deprecated `reflect_all_blobs`
 * Removed deprecated `get_start_notice`


### Fixed
 * Download analytics error



## [0.10.3production4] - 2017-06-01

### Added
 * Prevent publish of files with size 0
 * Add `dht_status` parameter to `status` to include bandwidth and peer info
 * Positional and flag arguments in lbrynet-cli


### Changed
 * Changed keyword arguments in lbrynet-cli to use a -- prefix
 * Using the help function in lbrynet-cli no longer requires lbrynet-daemon to be running



## [0.10.3production3] - 2017-05-30

### Changed
 * Update `publish` to use {'currency': ..., 'address': ..., 'amount'} format for fee parameter, previously used old {currency: {'address': ..., 'amount': ...}} format


### Fixed
 * Allow claim_show to be used without specifying name
 * Fix licenseUrl field in `publish`



## [0.10.3production2] - 2017-05-30

### Fixed
 * Allow claim_show to be used without specifying name



## [0.10.3] - 2017-05-23

### Added
 * Add decorator to support queueing api calls
 * Added force option to API command resolve


### Changed
 * Added optional `address` and `include_unconfirmed` params to `jsonrpc_wallet_balance` method
 * Wait for subscriptions before announcing wallet has finished starting
 * Cache claims in wallet storage for use looking claims up by id or outpoint
 * Try to use cached claim info for `file_list`
 * Convert wallet storage to inlinecallbacks
 * Improve internal name_metadata sqlite table


### Fixed
 * Fix race condition in publish that resulted in claims being rejected when making many publishes concurrently



## [0.10.1] - 2017-05-03

### Fixed
 * Fix multiple reactor.stop() calls
 * Properly shut down lbryum wallet from lbrynet
 * Set LBRYumWallet.config upon initialization, fixes attribute error



## [0.10.0] - 2017-04-25

### Added
 * Add `lbryschema_version` to response from `version`
 * Added call to `get_address_balance` when `address` conditional returns true
 * Added `address` conditional to `jsonrpc_wallet_balance`
 * Added `get_address_balance` method to the `Wallet` class
### Changed
 * Added optional `address` and `include_unconfirmed` params to `jsonrpc_wallet_balance` method
 * Wait for subscriptions before announcing wallet has finished starting
### Fixed
 * fix stream_cost_estimate throwing exception on non decodeable claims
 * fixed signing of Windows binaries
 * fixed a few pylint warnings


## [0.10.0rc2] - 2017-04-17
### Changed
 * Return full `lbry_id` and `installation_id` from `status`


## [0.10.0rc1] - 2017-04-13
### Fixed
 * Fix uncaught exception in `stream_cost_estimate`


## [0.9.2rc22] - 2017-04-12
### Added
 * Add `claim_id` parameter to `claim_show`
 * Add `hex` field to claim responses for the raw claim value
 * Add an `error` field to to file responses if an error occurs
### Changed
 * Use `uri` instead of `name` in `get_availability`
 * Add `channel_name` to claim and file responses where applicable
 * Return None (instead of errors) if a uri cannot be resolved
 * Use `uri` instead of `name` for `stream_cost_estimate`, update cost estimate for lbryschema
### Fixed
 * `file_list` for files with bad signatures
 * return None from resolve commands when nothing is found
 * return lbry files with claims that are abandoned
 * unhelpful error messages in `publish` and `channel_new`

## [0.9.2rc9] - 2017-04-08
### Added
 * Use `claim_id` instead of outpoint for `claim_abandon`
 * Add `channel_name` parameter to `publish`
 * Add `delete_all` parameter to `file_delete` to allow deleting multiple files
 * Add `channel_list_mine`
 * Add `channel_new`
 * Add `resolve` to resolve lbry uris
### Changed
 * Use `uri` instead of `name` for `get`, remove explicit `claim_id` parameter
 * Increase default download timeout
 * Use lbry.io api for exchange rate data

## [0.9.2rc4] - 2017-04-06
### Changed
 * Use lbryschema library for metadata
### Fixed
 * Removed update_metadata function that could cause update problems
 * Fix DHT contact bug

## [0.9.2rc3] - 2017-03-29
### Added
 * Create wallet_unused_address API command
 * Add `claim_id` parameter to `get`, used to specify non-default claim for `name`
### Changed
 * wallet_new_address API command always returns new address
 * Improved ConnectionManager speed
 * Remove unused `stream_info` parameter in `get`

## [0.9.2rc2] - 2017-03-25
### Added
 * Add `wallet_list` command
 * Add checks for missing/extraneous params when calling jsonrpc commands
 * Added colors to cli error messages
### Changed
 * Removed check_pending logic from Daemon
 * Switched to txrequests so requests can use twisted event loop
 * Renamed API command file_seed to file_set_status
### Fixed
 * Fix restart procedure in DaemonControl
 * Create download directory if it doesn't exist
 * Fixed descriptor_get
 * Fixed jsonrpc_reflect()
 * Fixed api help return
 * Fixed API command descriptor_get
 * Fixed API command transaction_show
 * Fixed error handling for jsonrpc commands

## [0.9.2rc1] - 2017-03-21
### Added
 * Add `wallet_list` command
### Changed
 * Dont add expected payment to wallet when payment rate is 0
### Fixed
 * Fixed descriptor_get
 * Fixed jsonrpc_reflect()
 * Fixed api help return
 * Fixed API command descriptor_get
 * Fixed API command transaction_show
 * Handle failure to decode claim cache file

## [0.9.1] - 2017-03-17
### Fixed
 * Fix wallet_public_key API command

## [0.9.1rc5] - 2017-03-16
### Added
 * publish API command can take metadata fields as arguments
 * Added `reflect_uploads` config to disable reflecting on upload
### Fixed
 * Fixed jsonrpc_reflect()
 * Fixed api help return

## [0.9.1rc2] - 2017-03-15
### Added
 * Added `--version` flag
### Changed
 * Removed `simplejson` dependency in favor of bulitin `json`

## [0.9.0rc17] - 2017-03-10
### Fixed
 * Added string comparison to ClaimOutpoint (needed to look things up by outpoint)
 * Remove unused API commands from daemon
 * Fix file filter `outpoint`
 * Made dictionary key names in API commmand outputs to be more consistent

## [0.9.0rc15] - 2017-03-09
### Added
 * Add file filters: `claim_id`, `outpoint`, and `rowid`
 * Make loggly logs less verbose
### Changed
 * Change file filter `uri` to `name` and return field `lbry_uri` to `name`
 * Refactor file_list, add `full_status` argument to populate resource intensive fields
 * Remove deprecated file commands: `get_lbry_files`, `get_lbry_file`, and `file_get`
 * Remove deprecated `delete_lbry_file` command
 * Return standard file json from `get`
### Fixed
 * Added string comparison to ClaimOutpoint (needed to look things up by outpoint)
 * Remove unused API commands from daemon
 * Fix file filter `outpoint`

## [0.9.0rc12] - 2017-03-06
### Fixed
 * Fixed ExchangeRateManager freezing the app
 * Fixed download not timing out properly when downloading sd blob
  * Fixed ExchangeRateManager freezing the app
  * Fixed download not timing out properly when downloading sd blob
  * Fixed get not reassembling an already downloaded file that was deleted from download directory

## [0.9.0rc11] - 2017-02-27
### Fixed
 * Added timeout to ClientProtocol
 * Add check for when local height of wallet is less than zero

## [0.9.0rc9] - 2017-02-22
### Changed
 * Add blockchain status to jsonrpc_status

## [0.8.7] - 2017-02-21

## [0.8.6] - 2017-02-19

## [0.8.6rc0] - 2017-02-19
### Changed
 * Add `file_get` by stream hash
 * Add utils.call_later to replace reactor.callLater

### Fixed
 * Fix unhandled error in `get`
 * Fix sd blob timeout handling in `get_availability`, return 0.0

## [0.8.5] - 2017-02-18

## [0.8.5rc0] - 2017-02-18
### Fixed
 * Fix result expected by ui from file_get for missing files

## [0.8.4] - 2017-02-17

## [0.8.4rc0] - 2017-02-17
### Changed
 * Remove unused upload_allowed option
 * Remove code related to packaging as that step is now done in the electron client
 * Remove lbryum version check; use lbry-electron as version source
 * Include download url in version check

### Fixed
 * add misssing traceback to logging

## [0.8.3] - 2017-02-15
### Fixed
 * Get lbry files with pending claims
 * Add better logging to help track down [#478](https://github.com/lbryio/lbry/issues/478)
 * Catch UnknownNameErrors when resolving a name. [#479](https://github.com/lbryio/lbry/issues/479)

### Changed
 * Add blob_get, descriptor_get, and blob_delete
 * Add filter keyword args to blob_list
 * Refactor get_availability
 * Add optional peer search timeout, add peer_search_timeout setting

## [0.8.3rc3] - 2017-02-14

## [0.8.3rc2] - 2017-02-13

## [0.8.3rc1] - 2017-02-13
### Changed
 * make connection manager unit testeable

### Fixed
 * Change EWOULDBLOCK error in DHT to warning. #481
 * mark peers as down if it fails download protocol
 * Made hash reannounce time to be adjustable to fix [#432](https://github.com/lbryio/lbry/issues/432)


## [0.8.3rc0] - 2017-02-10
### Changed
 * Convert EncryptedFileDownloader to inlineCallbacks
 * Convert EncryptedFileManager to use inlineCallbacks
 * Convert Daemon._delete_lbry_file to inlineCallbacks
 * Add uri to stream reflector to de-obfuscate reflector logs
 * Simplify lbrynet.lbrynet_daemon.Publisher
 * Reflect streams in file manager looping call rather than in each file
 * Convert GetStream to inclineCallbacks
 * Change callback condition in GetStream to the first data blob completing
 * Add local and remote heights to blockchain status

### Fixed
 * Fix recursion depth error upon failed blob
 * Call stopProducing in reflector client file_sender when uploading is done
 * Ensure streams in stream_info_manager are saved in lbry_file_manager
 * Fixed file_delete not deleting data from stream_info_manager [#470](https://github.com/lbryio/lbry/issues/470)
 * Fixed upload of bug reports to Slack ([#472](https://github.com/lbryio/lbry/issues/472))
 * Fixed claim updates [#473](https://github.com/lbryio/lbry/issues/473)
 * Handle ConnectionLost error in reflector client
 * Fix updating a claim where the stream doesn't change
 * Fix claim_abandon

## [0.8.1] - 2017-02-01
### Changed
 * reflect all the blobs in a stream
 * change command line flags so that the more common usage is the default
 * change daemon function signatures to include names arguments

### Fixed
 * disable verbose twisted logs
 * improved wallet balance calculations
 * fix block too deep error

## [0.8.0] - 2017-01-24
### Changed
 * renamed api endpoints
 * improved command line user experience
 * integrate twisted logging with python logging
 * Updated READMEs

### Fixed
 * Fixed bug where ConnectionManager wasn't being stopped
 * Fixed: #343
 * Stop hanging if github is down
 * paths for debian package have been updated to be correct
 * improved output of the publish command<|MERGE_RESOLUTION|>--- conflicted
+++ resolved
@@ -13,10 +13,8 @@
   *
 
 ### Fixed
-<<<<<<< HEAD
-  *
-  *
-=======
+  *
+  *
   * Fixed slow startup for nodes with many lbry files
   * Fixed setting the external ip on startup
   * Fixed session startup not blocking on joining the dht
@@ -25,7 +23,6 @@
   * Fixed an old print statement that polluted logs
   * Fixed rpc id length for dht requests
   * Fixed amount of closed nodes to add to list in case of extension to neighbouring k-buckets
->>>>>>> 673d1c4d
 
 ### Deprecated
   *
